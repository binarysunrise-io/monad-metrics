--- conflicted
+++ resolved
@@ -1,5 +1,6 @@
-{-# LANGUAGE FlexibleInstances #-}
-{-# LANGUAGE RecordWildCards #-}
+{-# LANGUAGE FlexibleContexts     #-}
+{-# LANGUAGE FlexibleInstances    #-}
+{-# LANGUAGE RecordWildCards      #-}
 {-# LANGUAGE UndecidableInstances #-}
 
 {-|
@@ -54,21 +55,17 @@
 import           Control.Monad.IO.Class         (MonadIO (..))
 import           Control.Monad.Reader           (MonadReader (..), ReaderT (..))
 import           Control.Monad.Trans            (MonadTrans (..))
-import           Data.IORef
 import           Data.Hashable                  (Hashable)
 import           Data.HashMap.Strict            (HashMap)
 import qualified Data.HashMap.Strict            as HashMap
+import           Data.IORef
 import           Data.Monoid                    (mempty)
 import           Data.Text                      (Text)
 import qualified Data.Text                      as Text
-<<<<<<< HEAD
 import           Lens.Micro
 import           System.Clock                   (Clock (..), TimeSpec (..),
                                                  getTime)
 import           System.IO.Unsafe               (unsafeInterleaveIO)
-=======
-import           System.Clock                   (Clock (..), getTime)
->>>>>>> bcc834f9
 import qualified System.Metrics                 as EKG
 import           System.Metrics.Counter         as Counter
 import           System.Metrics.Distribution    as Distribution
@@ -263,24 +260,14 @@
     => (Metrics -> IORef (HashMap k a)) -> (k -> EKG.Store -> IO a) -> k -> m a
 lookupOrCreate getter creator name = do
     ref <- liftM getter getMetrics
-<<<<<<< HEAD
     -- unsafeInterleaveIO is used here to defer creating the metric into
     -- the 'atomicModifyIORef'' function. We lazily create the value here,
     -- and the resulting IO action only gets run to create the metric when
     -- the named metric is not present in the map.
     newMetric <- liftIO . unsafeInterleaveIO . creator name =<< liftM _metricsStore getMetrics
     liftIO $ atomicModifyIORef' ref (\container ->
-        case Map.lookup name container of
+        case HashMap.lookup name container of
             Nothing ->
-                (Map.insert name newMetric container, newMetric)
+                (HashMap.insert name newMetric container, newMetric)
             Just metric ->
-                (container, metric))
-=======
-    container <- liftIO $ readIORef ref
-    case HashMap.lookup name container of
-        Nothing -> do
-            c <- liftIO . creator name =<< liftM _metricsStore getMetrics
-            liftIO $ modifyIORef ref (HashMap.insert name c)
-            return c
-        Just c -> return c
->>>>>>> bcc834f9
+                (container, metric))